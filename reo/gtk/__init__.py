#!/usr/bin/python
"""
Reo is a dictionary application made with Python and Gtk+3.

It's a simple script basically. It uses existing tools and as such, easily
works across most Linux distributions without any changes.
"""
from .main import main

<<<<<<< HEAD
import argparse  # for CommandLine-Interface (CLI).
import configparser
import logging
import lzma
import os
import random  # for Random Words
import sys
import threading

from reo import reo_base, utils
import gi  # this is the GObject stuff needed for GTK+
gi.require_version('Gtk', '3.0')  # inform the PC that we need GTK+ 3.
from gi.repository import Gtk  # this is the GNOME depends
from gi.repository import Gdk

# Readying ArgParser
PARSER = argparse.ArgumentParser()  # declare parser as the ArgumentParser used
MGROUP = PARSER.add_mutually_exclusive_group()
MGROUP.add_argument("-i", "--verinfo", action="store_true", help="Advanced Version Info")
MGROUP.add_argument("-gd", "--dark", action="store_true", help="Use GNOME dark theme")
MGROUP.add_argument("-gl", "--light", action="store_true", help="Use GNOME light theme")
PARSER.add_argument("-v", "--verbose", action="store_true", help="Make it scream louder")
PARSED = PARSER.parse_args()
# logging is the most important. You have to let users know everything.
DEBUG = bool(PARSED.verbose)

CUSTOM_DEF_FOLD = utils.CDEF_FOLD
REO_CONFIG = utils.CONFIG_FILE
REO_VERSION = utils.VERSION

BUILDER = Gtk.Builder()
DARK = False
MAX_HIDE = False
LIVE_SEARCH = False


def darker():
    """Switch to Dark mode."""
    settings = Gtk.Settings.get_default()
    settings.set_property("gtk-application-prefer-dark-theme", True)
    return True


def lighter():
    """Switch to Light mode."""
    settings = Gtk.Settings.get_default()
    settings.set_property("gtk-application-prefer-dark-theme", False)
    return False


CUSTOM_DEF_ENABLE = True
reo_base.fold_gen()
CONFIG = configparser.ConfigParser()
if not os.path.exists(REO_CONFIG):
    CONFIG['General'] = {'LiveSearch': 'no',
                         'CustomDefinitions': 'yes',
                         'Debug': 'no',
                         'ForceWordNet31': 'no'}
    CONFIG['UI-gtk'] = {'Theme': 'default',
                        'HideWindowButtonsMaximized': 'no',
                        'DisableCSD': 'no'}
    utils.save_settings(CONFIG)
with open(REO_CONFIG, 'r') as CONFIG_FILE:
    CONFIG.read_file(CONFIG_FILE)


def window_call():
    """Call the window."""
    window = BUILDER.get_object('window')  # main window
    search_box = BUILDER.get_object('search_entry')  # Search box
    header = BUILDER.get_object('header')  # HeaderBar
    header.set_show_close_button(True)
    if os.environ.get('GTK_CSD') == '0' and os.environ.get('XDG_SESSION_TYPE') != 'wayland':
        head_label = BUILDER.get_object('head_label')
        titles = BUILDER.get_object('titles')
        titles.set_margin_end(0)
        titles.set_margin_start(0)
        head_label.destroy()
    pref_box = BUILDER.get_object('pref_buttonbox')
    pref_box.destroy()
    window.set_role('Reo')
    window.set_title('Reo')
    search_box.grab_focus()
    window.show_all()


def load_settings():
    """Load all settings from the config file."""
    global MAX_HIDE, LIVE_SEARCH, WN_VERSION, WN_CHECK_ONCE, CUSTOM_DEF_ENABLE, DEBUG, DARK
    live_check = BUILDER.get_object('live_check')
    custom_def_check = BUILDER.get_object('custom_def_check')
    debug_check = BUILDER.get_object('debug_check')
    force_wn_31 = BUILDER.get_object('force_wn_31')
    light_radio = BUILDER.get_object('light_radio')
    dark_radio = BUILDER.get_object('dark_radio')
    default_radio = BUILDER.get_object('default_radio')
    max_hide_check = BUILDER.get_object('max_hide_check')
    no_csd_check = BUILDER.get_object('no_csd_check')
    live_check.set_active(CONFIG.getboolean('General', 'LiveSearch'))
    LIVE_SEARCH = CONFIG.getboolean('General', 'LiveSearch')
    custom_def_check.set_active(CONFIG.getboolean('General', 'CustomDefinitions'))
    CUSTOM_DEF_ENABLE = CONFIG.getboolean('General', 'CustomDefinitions')
    debug_check.set_active(CONFIG.getboolean('General', 'Debug'))
    if not PARSED.verbose:
        DEBUG = CONFIG.getboolean('General', 'Debug')
    force_wn_31.set_active(CONFIG.getboolean('General', 'ForceWordNet31'))
    if CONFIG.getboolean('General', 'ForceWordNet31'):
        logging.info("Using WordNet 3.1 as per local config")
        WN_VERSION = '3.1'
        WN_CHECK_ONCE = True
    if CONFIG['UI-gtk']['Theme'] == "default":
        default_radio.set_active(True)
    elif CONFIG['UI-gtk']['Theme'] == "dark":
        dark_radio.set_active(True)
        DARK = darker()
    elif CONFIG['UI-gtk']['Theme'] == "light":
        light_radio.set_active(True)
        DARK = lighter()
    max_hide_check.set_active(CONFIG.getboolean('UI-gtk', 'HideWindowButtonsMaximized'))
    MAX_HIDE = CONFIG.getboolean('UI-gtk', 'HideWindowButtonsMaximized')
    no_csd_check.set_active(CONFIG.getboolean('UI-gtk', 'DisableCSD'))


def apply_settings():
    """Apply the settings globally."""
    global LIVE_SEARCH, MAX_HIDE, WN_VERSION, WN_CHECK_ONCE, CUSTOM_DEF_ENABLE, DEBUG, DARK
    live_check = BUILDER.get_object('live_check')
    custom_def_check = BUILDER.get_object('custom_def_check')
    debug_check = BUILDER.get_object('debug_check')
    force_wn_31 = BUILDER.get_object('force_wn_31')
    light_radio = BUILDER.get_object('light_radio')
    dark_radio = BUILDER.get_object('dark_radio')
    default_radio = BUILDER.get_object('default_radio')
    max_hide_check = BUILDER.get_object('max_hide_check')
    no_csd_check = BUILDER.get_object('no_csd_check')
    CONFIG.set('General', 'LiveSearch', utils.boot_to_str(live_check.get_active()))
    LIVE_SEARCH = live_check.get_active()
    CONFIG.set('General', 'CustomDefinitions', utils.boot_to_str(custom_def_check.get_active()))
    CUSTOM_DEF_ENABLE = custom_def_check.get_active()
    CONFIG.set('General', 'Debug', utils.boot_to_str(debug_check.get_active()))
    if not PARSED.verbose:
        DEBUG = debug_check.get_active()
    CONFIG.set('General', 'ForceWordNet31', utils.boot_to_str(force_wn_31.get_active()))
    if force_wn_31.get_active():
        logging.info("Using WordNet 3.1 as per local config")
        WN_VERSION = '3.1'
        WN_CHECK_ONCE = True
    if default_radio.get_active():
        CONFIG.set('UI-gtk', 'Theme', "default")
    elif dark_radio.get_active():
        CONFIG.set('UI-gtk', 'Theme', "dark")
        DARK = darker()
    elif light_radio.get_active():
        CONFIG.set('UI-gtk', 'Theme', "light")
        DARK = lighter()
    CONFIG.set('UI-gtk', 'HideWindowButtonsMaximized', utils.boot_to_str(max_hide_check.get_active()))
    MAX_HIDE = max_hide_check.get_active()
    CONFIG.set('UI-gtk', 'DisableCSD', utils.boot_to_str(no_csd_check.get_active()))
    utils.save_settings(CONFIG)


if not PARSED.verinfo:
    GtkSettings = Gtk.Settings.get_default()
    if (GtkSettings.get_property("gtk-application-prefer-dark-theme") or
            GtkSettings.get_property("gtk-theme-name").lower().endswith('-dark')):
        DARK = darker()
    else:
        DARK = lighter()
    PATH = os.path.dirname(os.path.realpath(__file__))
    GLADEFILE = PATH + "/ui/reo.ui"
    # GLADEFILE = "/usr/share/reo/reo.ui"
    BUILDER.add_from_file(GLADEFILE)
    window_call()
    load_settings()
    reo_base.log_init(DEBUG)
    if DEBUG:
        level = logging.DEBUG
    else:
        level = logging.WARNING
    logging.basicConfig(level=level,
                        format="%(asctime)s - [%(levelname)s] [%(threadName)s] (%(module)s:%(lineno)d) %(message)s")
    if PARSED.dark:
        DARK = darker()
    elif PARSED.light:
        DARK = lighter()


WN_VERSION = '3.1'
WN_CHECK_ONCE = False
WN = None


def wn_check():
    """Check if WordNet is properly installed."""
    global WN_VERSION, WN_CHECK_ONCE, WN
    if not WN_CHECK_ONCE:
        WN_VERSION = reo_base.wn_ver_check()
        logging.info("Using WordNet %s", WN_VERSION)
        WN_CHECK_ONCE = True
    WN = str(lzma.open(utils.get_word_list(WN_VERSION), 'r').read()).split('\\n')


if PARSED.verinfo:
    reo_base.verinfo()
    sys.exit()

threading.Thread(target=wn_check).start()


class GUI:
    """Define all UI actions and sub-actions."""
    searched = False
    term = None  # Last searched item.
    def_viewer = BUILDER.get_object('def_view')  # Data Space
    search_box = BUILDER.get_object('search_entry')  # Search box

    @staticmethod
    def on_window_destroy(_window):
        """Clear all windows."""
        Gtk.main_quit()

    @staticmethod
    def state_changed(_window, state):
        """Detect changes to the window state and adapt."""
        header = BUILDER.get_object('header')
        if MAX_HIDE and not os.environ.get('GTK_CSD') == '0':
            if "MAXIMIZED" in str(state.new_window_state):
                header.set_show_close_button(False)
            else:
                header.set_show_close_button(True)

    @staticmethod
    def pref_launch(_item):
        """Open Preferences Window."""
        pref_dialog = BUILDER.get_object('pref_dialog')
        response = pref_dialog.run()
        load_settings()
        if response in (Gtk.ResponseType.DELETE_EVENT, Gtk.ResponseType.CANCEL):
            pref_dialog.hide()
        elif response == Gtk.ResponseType.OK:
            pref_dialog.hide()

    def apply_click(self, _button):
        """Apply settings only."""
        apply_settings()
        self.search_click(pass_check=True)

    def ok_click(self, _button):
        """Apply settings and hide dialog."""
        pref_dialog = BUILDER.get_object('pref_dialog')
        pref_dialog.response(-5)
        apply_settings()
        self.search_click(pass_check=True)

    @staticmethod
    def cancel_button_clicked(_button):
        """Hide settings dialog."""
        pref_dialog = BUILDER.get_object('pref_dialog')
        pref_dialog.response(-6)

    @staticmethod
    def icon_press(_item):
        """Open About Window."""
        about = BUILDER.get_object('aboutReo')
        about.set_version(REO_VERSION)
        response = about.run()
        if response in (Gtk.ResponseType.DELETE_EVENT, Gtk.ResponseType.CANCEL):
            about.hide()

    def sst(self, _item):
        """Search selected text."""
        text = Gtk.Clipboard.get(Gdk.SELECTION_PRIMARY).wait_for_text()
        text = text.replace('-\n         ', '-').replace('\n', ' ')
        text = text.replace('         ', '')
        self.search_box.set_text(text)
        if not text == '' and not text.isspace():
            self.search_click()
            self.search_box.grab_focus()

    def paste_search(self, _item):
        """Search text in clipboard."""
        text = Gtk.Clipboard.get(Gdk.SELECTION_CLIPBOARD).wait_for_text()
        self.search_box.set_text(text)
        if not text == '' and not text.isspace():
            self.search_click()
            self.search_box.grab_focus()

    @staticmethod
    def new_ced(title, primary, secondary):
        """Show error dialog."""
        large_ced_text = BUILDER.get_object('large_ced_text')
        small_ced_text = BUILDER.get_object('small_ced_text')
        ced = BUILDER.get_object('ced')
        ced.set_title(title)
        large_ced_text.set_label(primary)
        small_ced_text.set_label(secondary)
        response = ced.run()
        if response in (Gtk.ResponseType.DELETE_EVENT, Gtk.ResponseType.OK):
            ced.hide()

    def search_click(self, _button=None, pass_check=False):
        """Pass data to search function and set TextView data."""
        text = self.search_box.get_text().strip()
        except_list = ['fortune -a', 'cowfortune']
        if not text == self.term or pass_check or text in except_list:
            self.def_viewer.get_buffer().set_text("")
            self.term = text
            if not text.strip() == '':
                last_iter = self.def_viewer.get_buffer().get_end_iter()
                out = self.search(text)
                if out is not None:
                    self.def_viewer.get_buffer().insert_markup(last_iter, out, -1)

    def search(self, search_text):
        """Clean input text, give errors and pass data to reactor."""
        text = search_text.strip().strip('<>"-?`![](){}/\\:;,*').rstrip("'")
        if not text == '' and not text.isspace():
            return self.reactor(text)
        logging.error("Invalid Characters.")
        self.new_ced('Error: Invalid Input!', 'Invalid Characters!',
                     "Reo thinks that your input was actually \njust a bunch of useless characters."
                     "\nSo, 'Invalid Characters' error!")
        return None

    def reactor(self, text):
        """Check easter eggs and set variables."""
        if DARK:
            sencol = "cyan"  # Color of sentences in Dark mode
            wordcol = "lightgreen"  # Color of: Similar Words,
#                                     Synonyms and Antonyms.
        else:
            sencol = "blue"  # Color of sentences in regular
            wordcol = "green"  # Color of: Similar Words, Synonyms, Antonyms.
        skip = ['00-database-allchars', '00-database-info', '00-database-long', '00-database-short', '00-database-url']
        if text in skip:
            return f"<tt> Running Reo with WordNet {WN_VERSION}</tt>"
        if text == 'fortune -a':
            return reo_base.fortune()
        if text == 'cowfortune':
            return reo_base.cowfortune()
        if text in ('crash now', 'close now'):
            Gtk.main_quit()
            return None
        if text == 'reo':
            reo_def = str("<tt>Pronunciation: <b>/ɹˈiːəʊ/</b>\n  <b>Reo</b> ~ <i>Japanese Word</i>\n  <b>1:</b> Name "
                          "of this application, chosen kind of at random.\n  <b>2:</b> Japanese word meaning 'Wise"
                          f" Center'\n <b>Similar Words:</b>\n <i><span foreground=\"{wordcol}\">  ro, "
                          "re, roe, redo, reno, oreo, ceo, leo, neo, rho, rio, reb, red, ref, rem, rep, res,"
                          " ret, rev, rex</span></i></tt>")
            return reo_def
        if text and not text.isspace():
            self.searched = True
            return self.generator(text, wordcol, sencol)
        return None

    @staticmethod
    def custom_def(text, wordcol, sencol):
        """Present custom definition when available."""
        with open(CUSTOM_DEF_FOLD + '/' + text, 'r') as def_file:
            custom_def_read = def_file.read()
            re_list = {"<i>($WORDCOL)</i>": wordcol, "<i>($SENCOL)</i>": sencol,
                       "($WORDCOL)": wordcol, "($SENCOL)": sencol,
                       "$WORDCOL": wordcol, "$SENCOL": sencol}
            for i, j in re_list.items():
                custom_def_read = custom_def_read.replace(i, j)
            if "\n[warninghide]" in custom_def_read:
                custom_def_read = custom_def_read.replace("\n[warninghide]", "")
                return custom_def_read
            return(custom_def_read + '\n<span foreground="#e6292f">NOTE: This is a Custom definition. No one is to be'
                   ' held responsible for errors in this.</span>')

    def generator(self, text, wordcol, sencol):
        """Check if custom definition exists."""
        if os.path.exists(CUSTOM_DEF_FOLD + '/' + text.lower()) and CUSTOM_DEF_ENABLE:
            return self.custom_def(text, wordcol, sencol)
        return reo_base.data_obtain(text, wordcol, sencol, "pango")

    @staticmethod
    def ced_ok(_button):
        """Generate OK response from error dialog."""
        ced = BUILDER.get_object('ced')
        ced.response(Gtk.ResponseType.OK)

    def random_word(self, _item):
        """Choose a random word and pass it to the search box."""
        rw = random.choice(WN)
        self.search_box.set_text(rw.strip())
        self.search_click()
        self.search_box.grab_focus()

    def clear(self, _button):
        """Clear text in the Search box and the Data space."""
        self.search_box.set_text("")
        self.def_viewer.get_buffer().set_text("")

    def audio(self, _button):
        """Say the search entry out loud with espeak speech synthesis."""
        speed = '120'  # To change eSpeak-ng audio speed.
        text = self.search_box.get_text().strip()
        if self.searched and not text == '':
            reo_base.read_term(self.search_box.get_text().strip(), speed)
        elif text == '' or text.isspace():
            self.new_ced("Umm..?", "Umm..?", "Reo can't find any text there! You sure \nyou typed something?")
        elif not self.searched:
            self.new_ced("Sorry!!", "Sorry!!",
                         "I'm sorry but you have to do a search first \nbefore trying to  listen to it."
                         " I mean, Reo \nis <b>NOT</b> a Text-To-Speech Software!")

    def changed(self, _entry):
        """Detect changes to Search box and clean or do live searching."""
        self.searched = False
        self.search_box.set_text(self.search_box.get_text().replace('\n', ' '))
        self.search_box.set_text(self.search_box.get_text().replace('         ', ''))
        if LIVE_SEARCH:
            self.search_click()

    @staticmethod
    def quit(_item):
        """Quit using menu."""
        Gtk.main_quit()


def main():
    """Run the Gtk UI."""
    BUILDER.connect_signals(GUI())
    Gtk.main()


if __name__ == '__main__':
=======
if __name__ == "__main__":
>>>>>>> b9f0d093
    main()<|MERGE_RESOLUTION|>--- conflicted
+++ resolved
@@ -7,437 +7,5 @@
 """
 from .main import main
 
-<<<<<<< HEAD
-import argparse  # for CommandLine-Interface (CLI).
-import configparser
-import logging
-import lzma
-import os
-import random  # for Random Words
-import sys
-import threading
-
-from reo import reo_base, utils
-import gi  # this is the GObject stuff needed for GTK+
-gi.require_version('Gtk', '3.0')  # inform the PC that we need GTK+ 3.
-from gi.repository import Gtk  # this is the GNOME depends
-from gi.repository import Gdk
-
-# Readying ArgParser
-PARSER = argparse.ArgumentParser()  # declare parser as the ArgumentParser used
-MGROUP = PARSER.add_mutually_exclusive_group()
-MGROUP.add_argument("-i", "--verinfo", action="store_true", help="Advanced Version Info")
-MGROUP.add_argument("-gd", "--dark", action="store_true", help="Use GNOME dark theme")
-MGROUP.add_argument("-gl", "--light", action="store_true", help="Use GNOME light theme")
-PARSER.add_argument("-v", "--verbose", action="store_true", help="Make it scream louder")
-PARSED = PARSER.parse_args()
-# logging is the most important. You have to let users know everything.
-DEBUG = bool(PARSED.verbose)
-
-CUSTOM_DEF_FOLD = utils.CDEF_FOLD
-REO_CONFIG = utils.CONFIG_FILE
-REO_VERSION = utils.VERSION
-
-BUILDER = Gtk.Builder()
-DARK = False
-MAX_HIDE = False
-LIVE_SEARCH = False
-
-
-def darker():
-    """Switch to Dark mode."""
-    settings = Gtk.Settings.get_default()
-    settings.set_property("gtk-application-prefer-dark-theme", True)
-    return True
-
-
-def lighter():
-    """Switch to Light mode."""
-    settings = Gtk.Settings.get_default()
-    settings.set_property("gtk-application-prefer-dark-theme", False)
-    return False
-
-
-CUSTOM_DEF_ENABLE = True
-reo_base.fold_gen()
-CONFIG = configparser.ConfigParser()
-if not os.path.exists(REO_CONFIG):
-    CONFIG['General'] = {'LiveSearch': 'no',
-                         'CustomDefinitions': 'yes',
-                         'Debug': 'no',
-                         'ForceWordNet31': 'no'}
-    CONFIG['UI-gtk'] = {'Theme': 'default',
-                        'HideWindowButtonsMaximized': 'no',
-                        'DisableCSD': 'no'}
-    utils.save_settings(CONFIG)
-with open(REO_CONFIG, 'r') as CONFIG_FILE:
-    CONFIG.read_file(CONFIG_FILE)
-
-
-def window_call():
-    """Call the window."""
-    window = BUILDER.get_object('window')  # main window
-    search_box = BUILDER.get_object('search_entry')  # Search box
-    header = BUILDER.get_object('header')  # HeaderBar
-    header.set_show_close_button(True)
-    if os.environ.get('GTK_CSD') == '0' and os.environ.get('XDG_SESSION_TYPE') != 'wayland':
-        head_label = BUILDER.get_object('head_label')
-        titles = BUILDER.get_object('titles')
-        titles.set_margin_end(0)
-        titles.set_margin_start(0)
-        head_label.destroy()
-    pref_box = BUILDER.get_object('pref_buttonbox')
-    pref_box.destroy()
-    window.set_role('Reo')
-    window.set_title('Reo')
-    search_box.grab_focus()
-    window.show_all()
-
-
-def load_settings():
-    """Load all settings from the config file."""
-    global MAX_HIDE, LIVE_SEARCH, WN_VERSION, WN_CHECK_ONCE, CUSTOM_DEF_ENABLE, DEBUG, DARK
-    live_check = BUILDER.get_object('live_check')
-    custom_def_check = BUILDER.get_object('custom_def_check')
-    debug_check = BUILDER.get_object('debug_check')
-    force_wn_31 = BUILDER.get_object('force_wn_31')
-    light_radio = BUILDER.get_object('light_radio')
-    dark_radio = BUILDER.get_object('dark_radio')
-    default_radio = BUILDER.get_object('default_radio')
-    max_hide_check = BUILDER.get_object('max_hide_check')
-    no_csd_check = BUILDER.get_object('no_csd_check')
-    live_check.set_active(CONFIG.getboolean('General', 'LiveSearch'))
-    LIVE_SEARCH = CONFIG.getboolean('General', 'LiveSearch')
-    custom_def_check.set_active(CONFIG.getboolean('General', 'CustomDefinitions'))
-    CUSTOM_DEF_ENABLE = CONFIG.getboolean('General', 'CustomDefinitions')
-    debug_check.set_active(CONFIG.getboolean('General', 'Debug'))
-    if not PARSED.verbose:
-        DEBUG = CONFIG.getboolean('General', 'Debug')
-    force_wn_31.set_active(CONFIG.getboolean('General', 'ForceWordNet31'))
-    if CONFIG.getboolean('General', 'ForceWordNet31'):
-        logging.info("Using WordNet 3.1 as per local config")
-        WN_VERSION = '3.1'
-        WN_CHECK_ONCE = True
-    if CONFIG['UI-gtk']['Theme'] == "default":
-        default_radio.set_active(True)
-    elif CONFIG['UI-gtk']['Theme'] == "dark":
-        dark_radio.set_active(True)
-        DARK = darker()
-    elif CONFIG['UI-gtk']['Theme'] == "light":
-        light_radio.set_active(True)
-        DARK = lighter()
-    max_hide_check.set_active(CONFIG.getboolean('UI-gtk', 'HideWindowButtonsMaximized'))
-    MAX_HIDE = CONFIG.getboolean('UI-gtk', 'HideWindowButtonsMaximized')
-    no_csd_check.set_active(CONFIG.getboolean('UI-gtk', 'DisableCSD'))
-
-
-def apply_settings():
-    """Apply the settings globally."""
-    global LIVE_SEARCH, MAX_HIDE, WN_VERSION, WN_CHECK_ONCE, CUSTOM_DEF_ENABLE, DEBUG, DARK
-    live_check = BUILDER.get_object('live_check')
-    custom_def_check = BUILDER.get_object('custom_def_check')
-    debug_check = BUILDER.get_object('debug_check')
-    force_wn_31 = BUILDER.get_object('force_wn_31')
-    light_radio = BUILDER.get_object('light_radio')
-    dark_radio = BUILDER.get_object('dark_radio')
-    default_radio = BUILDER.get_object('default_radio')
-    max_hide_check = BUILDER.get_object('max_hide_check')
-    no_csd_check = BUILDER.get_object('no_csd_check')
-    CONFIG.set('General', 'LiveSearch', utils.boot_to_str(live_check.get_active()))
-    LIVE_SEARCH = live_check.get_active()
-    CONFIG.set('General', 'CustomDefinitions', utils.boot_to_str(custom_def_check.get_active()))
-    CUSTOM_DEF_ENABLE = custom_def_check.get_active()
-    CONFIG.set('General', 'Debug', utils.boot_to_str(debug_check.get_active()))
-    if not PARSED.verbose:
-        DEBUG = debug_check.get_active()
-    CONFIG.set('General', 'ForceWordNet31', utils.boot_to_str(force_wn_31.get_active()))
-    if force_wn_31.get_active():
-        logging.info("Using WordNet 3.1 as per local config")
-        WN_VERSION = '3.1'
-        WN_CHECK_ONCE = True
-    if default_radio.get_active():
-        CONFIG.set('UI-gtk', 'Theme', "default")
-    elif dark_radio.get_active():
-        CONFIG.set('UI-gtk', 'Theme', "dark")
-        DARK = darker()
-    elif light_radio.get_active():
-        CONFIG.set('UI-gtk', 'Theme', "light")
-        DARK = lighter()
-    CONFIG.set('UI-gtk', 'HideWindowButtonsMaximized', utils.boot_to_str(max_hide_check.get_active()))
-    MAX_HIDE = max_hide_check.get_active()
-    CONFIG.set('UI-gtk', 'DisableCSD', utils.boot_to_str(no_csd_check.get_active()))
-    utils.save_settings(CONFIG)
-
-
-if not PARSED.verinfo:
-    GtkSettings = Gtk.Settings.get_default()
-    if (GtkSettings.get_property("gtk-application-prefer-dark-theme") or
-            GtkSettings.get_property("gtk-theme-name").lower().endswith('-dark')):
-        DARK = darker()
-    else:
-        DARK = lighter()
-    PATH = os.path.dirname(os.path.realpath(__file__))
-    GLADEFILE = PATH + "/ui/reo.ui"
-    # GLADEFILE = "/usr/share/reo/reo.ui"
-    BUILDER.add_from_file(GLADEFILE)
-    window_call()
-    load_settings()
-    reo_base.log_init(DEBUG)
-    if DEBUG:
-        level = logging.DEBUG
-    else:
-        level = logging.WARNING
-    logging.basicConfig(level=level,
-                        format="%(asctime)s - [%(levelname)s] [%(threadName)s] (%(module)s:%(lineno)d) %(message)s")
-    if PARSED.dark:
-        DARK = darker()
-    elif PARSED.light:
-        DARK = lighter()
-
-
-WN_VERSION = '3.1'
-WN_CHECK_ONCE = False
-WN = None
-
-
-def wn_check():
-    """Check if WordNet is properly installed."""
-    global WN_VERSION, WN_CHECK_ONCE, WN
-    if not WN_CHECK_ONCE:
-        WN_VERSION = reo_base.wn_ver_check()
-        logging.info("Using WordNet %s", WN_VERSION)
-        WN_CHECK_ONCE = True
-    WN = str(lzma.open(utils.get_word_list(WN_VERSION), 'r').read()).split('\\n')
-
-
-if PARSED.verinfo:
-    reo_base.verinfo()
-    sys.exit()
-
-threading.Thread(target=wn_check).start()
-
-
-class GUI:
-    """Define all UI actions and sub-actions."""
-    searched = False
-    term = None  # Last searched item.
-    def_viewer = BUILDER.get_object('def_view')  # Data Space
-    search_box = BUILDER.get_object('search_entry')  # Search box
-
-    @staticmethod
-    def on_window_destroy(_window):
-        """Clear all windows."""
-        Gtk.main_quit()
-
-    @staticmethod
-    def state_changed(_window, state):
-        """Detect changes to the window state and adapt."""
-        header = BUILDER.get_object('header')
-        if MAX_HIDE and not os.environ.get('GTK_CSD') == '0':
-            if "MAXIMIZED" in str(state.new_window_state):
-                header.set_show_close_button(False)
-            else:
-                header.set_show_close_button(True)
-
-    @staticmethod
-    def pref_launch(_item):
-        """Open Preferences Window."""
-        pref_dialog = BUILDER.get_object('pref_dialog')
-        response = pref_dialog.run()
-        load_settings()
-        if response in (Gtk.ResponseType.DELETE_EVENT, Gtk.ResponseType.CANCEL):
-            pref_dialog.hide()
-        elif response == Gtk.ResponseType.OK:
-            pref_dialog.hide()
-
-    def apply_click(self, _button):
-        """Apply settings only."""
-        apply_settings()
-        self.search_click(pass_check=True)
-
-    def ok_click(self, _button):
-        """Apply settings and hide dialog."""
-        pref_dialog = BUILDER.get_object('pref_dialog')
-        pref_dialog.response(-5)
-        apply_settings()
-        self.search_click(pass_check=True)
-
-    @staticmethod
-    def cancel_button_clicked(_button):
-        """Hide settings dialog."""
-        pref_dialog = BUILDER.get_object('pref_dialog')
-        pref_dialog.response(-6)
-
-    @staticmethod
-    def icon_press(_item):
-        """Open About Window."""
-        about = BUILDER.get_object('aboutReo')
-        about.set_version(REO_VERSION)
-        response = about.run()
-        if response in (Gtk.ResponseType.DELETE_EVENT, Gtk.ResponseType.CANCEL):
-            about.hide()
-
-    def sst(self, _item):
-        """Search selected text."""
-        text = Gtk.Clipboard.get(Gdk.SELECTION_PRIMARY).wait_for_text()
-        text = text.replace('-\n         ', '-').replace('\n', ' ')
-        text = text.replace('         ', '')
-        self.search_box.set_text(text)
-        if not text == '' and not text.isspace():
-            self.search_click()
-            self.search_box.grab_focus()
-
-    def paste_search(self, _item):
-        """Search text in clipboard."""
-        text = Gtk.Clipboard.get(Gdk.SELECTION_CLIPBOARD).wait_for_text()
-        self.search_box.set_text(text)
-        if not text == '' and not text.isspace():
-            self.search_click()
-            self.search_box.grab_focus()
-
-    @staticmethod
-    def new_ced(title, primary, secondary):
-        """Show error dialog."""
-        large_ced_text = BUILDER.get_object('large_ced_text')
-        small_ced_text = BUILDER.get_object('small_ced_text')
-        ced = BUILDER.get_object('ced')
-        ced.set_title(title)
-        large_ced_text.set_label(primary)
-        small_ced_text.set_label(secondary)
-        response = ced.run()
-        if response in (Gtk.ResponseType.DELETE_EVENT, Gtk.ResponseType.OK):
-            ced.hide()
-
-    def search_click(self, _button=None, pass_check=False):
-        """Pass data to search function and set TextView data."""
-        text = self.search_box.get_text().strip()
-        except_list = ['fortune -a', 'cowfortune']
-        if not text == self.term or pass_check or text in except_list:
-            self.def_viewer.get_buffer().set_text("")
-            self.term = text
-            if not text.strip() == '':
-                last_iter = self.def_viewer.get_buffer().get_end_iter()
-                out = self.search(text)
-                if out is not None:
-                    self.def_viewer.get_buffer().insert_markup(last_iter, out, -1)
-
-    def search(self, search_text):
-        """Clean input text, give errors and pass data to reactor."""
-        text = search_text.strip().strip('<>"-?`![](){}/\\:;,*').rstrip("'")
-        if not text == '' and not text.isspace():
-            return self.reactor(text)
-        logging.error("Invalid Characters.")
-        self.new_ced('Error: Invalid Input!', 'Invalid Characters!',
-                     "Reo thinks that your input was actually \njust a bunch of useless characters."
-                     "\nSo, 'Invalid Characters' error!")
-        return None
-
-    def reactor(self, text):
-        """Check easter eggs and set variables."""
-        if DARK:
-            sencol = "cyan"  # Color of sentences in Dark mode
-            wordcol = "lightgreen"  # Color of: Similar Words,
-#                                     Synonyms and Antonyms.
-        else:
-            sencol = "blue"  # Color of sentences in regular
-            wordcol = "green"  # Color of: Similar Words, Synonyms, Antonyms.
-        skip = ['00-database-allchars', '00-database-info', '00-database-long', '00-database-short', '00-database-url']
-        if text in skip:
-            return f"<tt> Running Reo with WordNet {WN_VERSION}</tt>"
-        if text == 'fortune -a':
-            return reo_base.fortune()
-        if text == 'cowfortune':
-            return reo_base.cowfortune()
-        if text in ('crash now', 'close now'):
-            Gtk.main_quit()
-            return None
-        if text == 'reo':
-            reo_def = str("<tt>Pronunciation: <b>/ɹˈiːəʊ/</b>\n  <b>Reo</b> ~ <i>Japanese Word</i>\n  <b>1:</b> Name "
-                          "of this application, chosen kind of at random.\n  <b>2:</b> Japanese word meaning 'Wise"
-                          f" Center'\n <b>Similar Words:</b>\n <i><span foreground=\"{wordcol}\">  ro, "
-                          "re, roe, redo, reno, oreo, ceo, leo, neo, rho, rio, reb, red, ref, rem, rep, res,"
-                          " ret, rev, rex</span></i></tt>")
-            return reo_def
-        if text and not text.isspace():
-            self.searched = True
-            return self.generator(text, wordcol, sencol)
-        return None
-
-    @staticmethod
-    def custom_def(text, wordcol, sencol):
-        """Present custom definition when available."""
-        with open(CUSTOM_DEF_FOLD + '/' + text, 'r') as def_file:
-            custom_def_read = def_file.read()
-            re_list = {"<i>($WORDCOL)</i>": wordcol, "<i>($SENCOL)</i>": sencol,
-                       "($WORDCOL)": wordcol, "($SENCOL)": sencol,
-                       "$WORDCOL": wordcol, "$SENCOL": sencol}
-            for i, j in re_list.items():
-                custom_def_read = custom_def_read.replace(i, j)
-            if "\n[warninghide]" in custom_def_read:
-                custom_def_read = custom_def_read.replace("\n[warninghide]", "")
-                return custom_def_read
-            return(custom_def_read + '\n<span foreground="#e6292f">NOTE: This is a Custom definition. No one is to be'
-                   ' held responsible for errors in this.</span>')
-
-    def generator(self, text, wordcol, sencol):
-        """Check if custom definition exists."""
-        if os.path.exists(CUSTOM_DEF_FOLD + '/' + text.lower()) and CUSTOM_DEF_ENABLE:
-            return self.custom_def(text, wordcol, sencol)
-        return reo_base.data_obtain(text, wordcol, sencol, "pango")
-
-    @staticmethod
-    def ced_ok(_button):
-        """Generate OK response from error dialog."""
-        ced = BUILDER.get_object('ced')
-        ced.response(Gtk.ResponseType.OK)
-
-    def random_word(self, _item):
-        """Choose a random word and pass it to the search box."""
-        rw = random.choice(WN)
-        self.search_box.set_text(rw.strip())
-        self.search_click()
-        self.search_box.grab_focus()
-
-    def clear(self, _button):
-        """Clear text in the Search box and the Data space."""
-        self.search_box.set_text("")
-        self.def_viewer.get_buffer().set_text("")
-
-    def audio(self, _button):
-        """Say the search entry out loud with espeak speech synthesis."""
-        speed = '120'  # To change eSpeak-ng audio speed.
-        text = self.search_box.get_text().strip()
-        if self.searched and not text == '':
-            reo_base.read_term(self.search_box.get_text().strip(), speed)
-        elif text == '' or text.isspace():
-            self.new_ced("Umm..?", "Umm..?", "Reo can't find any text there! You sure \nyou typed something?")
-        elif not self.searched:
-            self.new_ced("Sorry!!", "Sorry!!",
-                         "I'm sorry but you have to do a search first \nbefore trying to  listen to it."
-                         " I mean, Reo \nis <b>NOT</b> a Text-To-Speech Software!")
-
-    def changed(self, _entry):
-        """Detect changes to Search box and clean or do live searching."""
-        self.searched = False
-        self.search_box.set_text(self.search_box.get_text().replace('\n', ' '))
-        self.search_box.set_text(self.search_box.get_text().replace('         ', ''))
-        if LIVE_SEARCH:
-            self.search_click()
-
-    @staticmethod
-    def quit(_item):
-        """Quit using menu."""
-        Gtk.main_quit()
-
-
-def main():
-    """Run the Gtk UI."""
-    BUILDER.connect_signals(GUI())
-    Gtk.main()
-
-
-if __name__ == '__main__':
-=======
 if __name__ == "__main__":
->>>>>>> b9f0d093
     main()